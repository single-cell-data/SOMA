"""Definitions of data storage interfaces for SOMA implementations.

SOMA users should ordinarily not need to import this module directly; relevant
members will be exported to the ``somacore`` namespace.

Default values are provided here as a reference for implementors.
"""

import abc
from typing import Iterator, Optional, Sequence, Tuple, TypeVar, Union

import pyarrow
from typing_extensions import Final

from somacore import base
from somacore import options

_RO_AUTO = options.ResultOrder.AUTO


class DataFrame(base.SOMAObject, metaclass=abc.ABCMeta):
    """A multi-column table with a user-defined schema."""

    __slots__ = ()

    # Data operations

    @abc.abstractmethod
    def read(
        self,
        coords: options.SparseDFCoords,
        column_names: Optional[Sequence[str]] = None,
        *,
        batch_size: options.BatchSize = options.BatchSize(),
        partitions: Optional[options.ReadPartitions] = None,
        result_order: options.StrOr[options.ResultOrder] = _RO_AUTO,
        value_filter: Optional[str] = None,
        platform_config: Optional[options.PlatformConfig] = None,
    ) -> "ReadIter[pyarrow.Table]":
        """Reads a user-defined slice of data into Arrow tables.

        TODO: Further per-param documentation.
        """
        raise NotImplementedError()

    @abc.abstractmethod
    def write(
        self,
        values: Union[pyarrow.RecordBatch, pyarrow.Table],
        platform_config: Optional[options.PlatformConfig] = None,
    ) -> None:
        """Writes values to the data store.

        TODO: Further per-param documentation.
        """
        raise NotImplementedError()

    # Metadata operations

    @property
    @abc.abstractmethod
    def schema(self) -> pyarrow.Schema:
        """The schema of the data in this dataframe."""
        raise NotImplementedError()

    @property
    @abc.abstractmethod
    def index_column_names(self) -> Tuple[str, ...]:
        """The names of the index (dimension) columns."""
        raise NotImplementedError()

    # Basic operations

    soma_type: Final = "SOMADataFrame"


class NDArray(base.SOMAObject, metaclass=abc.ABCMeta):
    """Common behaviors of N-dimensional arrays of a single primitive type."""

    __slots__ = ()

    # Metadata operations

    @property
    @abc.abstractmethod
    def shape(self) -> Tuple[int, ...]:
        """The length of each dimension of this array."""
        raise NotImplementedError()

    @property
    def ndim(self) -> int:
<<<<<<< HEAD
        """The Number of Dimensions in this array."""
=======
        """The number of dimensions in this array."""
>>>>>>> 3e2bafba
        return len(self.shape)

    @property
    @abc.abstractmethod
    def schema(self) -> pyarrow.Schema:
        """The schema of the data in this array."""
        raise NotImplementedError()

    @property
    @abc.abstractmethod
    def is_sparse(self) -> bool:
        """True if this array is sparse. False if this array is dense."""
        raise NotImplementedError()


class DenseNDArray(NDArray, metaclass=abc.ABCMeta):
    """A N-dimensional array stored densely."""

    __slots__ = ()

    @abc.abstractmethod
    def read(
        self,
        coords: options.DenseNDCoords,
        *,
        batch_size: options.BatchSize = options.BatchSize(),
        partitions: Optional[options.ReadPartitions] = None,
        result_order: options.StrOr[options.ResultOrder] = _RO_AUTO,
        platform_config: Optional[options.PlatformConfig] = None,
    ) -> pyarrow.Tensor:
        """Reads the specified subarray from this NDArray as a Tensor.

        TODO: Additional per-param documentation.
        """
        raise NotImplementedError()

    @abc.abstractmethod
    def write(
        self,
        coords: options.DenseNDCoords,
        values: pyarrow.Tensor,
        *,
        platform_config: Optional[options.PlatformConfig] = None,
    ) -> None:
        """Writes a Tensor to a subarray of the persistent object.

        TODO: Additional per-param documentation.
        """
        raise NotImplementedError()

    is_sparse: Final = False
    soma_type: Final = "SOMADenseNDArray"


SparseArrowData = Union[
    pyarrow.SparseCSCMatrix,
    pyarrow.SparseCSRMatrix,
    pyarrow.SparseCOOTensor,
    pyarrow.Table,
]
"""Any of the sparse data storages provided by Arrow."""


class SparseNDArray(NDArray, metaclass=abc.ABCMeta):
    """A N-dimensional array stored sparsely."""

    __slots__ = ()

    @abc.abstractmethod
    def read(
        self,
        coords: options.SparseNDCoords,
        *,
        batch_size: options.BatchSize = options.BatchSize(),
        partitions: Optional[options.ReadPartitions] = None,
        result_order: options.StrOr[options.ResultOrder] = _RO_AUTO,
        platform_config: Optional[options.PlatformConfig] = None,
    ) -> "SparseRead":
        """Reads a subset of the object in one or more batches.

        Values returned are a :class:`SparseRead` object which can be converted
        to any number of formats::

            some_dense_array.read(...).tables()
            # -> an iterator of Arrow Tables
            some_dense_array.read(...).csrs().all()
            # -> a single flattened sparse CSR matrix

        TODO: Additional per-param documentation.
        """

    @abc.abstractmethod
    def write(
        self,
        values: SparseArrowData,
        *,
        platform_config: Optional[options.PlatformConfig] = None,
    ) -> None:
        """Writes a Tensor to a subarray of the persistent object.

        TODO: Additional per-param documentation.
        """
        raise NotImplementedError()

    @property
    def nnz(self) -> int:
        """The number of values stored in the array, including explicit zeros.

        For dense arrays, this will be the total size of the array.
        """
        raise NotImplementedError()

    is_sparse: Final = True
    soma_type: Final = "SOMASparseNDArray"


#
# Read types
#

_T = TypeVar("_T")


# Sparse reads are returned as an iterable structure:


class ReadIter(Iterator[_T], metaclass=abc.ABCMeta):
    """SparseRead result iterator allowing users to flatten the iteration."""

    # __iter__ is already implemented as `return self` in Iterator.
    # SOMA implementations must implement __next__.

    @abc.abstractmethod
    def concat(self) -> _T:
        """Returns all the requested data in a single operation.

        If some data has already been retrieved using ``next``, this will return
        the rest of the data after that is already returned.
        """
        raise NotImplementedError()


class SparseRead:
    """Intermediate type to choose result format when reading a sparse array.

    A query may not be able to return all of these formats. The concrete result
    may raise a ``NotImplementedError`` or may choose to raise a different
    exception (likely a ``TypeError``) containing more specific information
    about why the given format is not supported.
    """

    def coos(self) -> ReadIter[pyarrow.SparseCOOTensor]:
        raise NotImplementedError()

    def cscs(self) -> ReadIter[pyarrow.SparseCSCMatrix]:
        raise NotImplementedError()

    def csrs(self) -> ReadIter[pyarrow.SparseCSRMatrix]:
        raise NotImplementedError()

    def dense_tensors(self) -> ReadIter[pyarrow.Tensor]:
        raise NotImplementedError()

    def record_batches(self) -> ReadIter[pyarrow.RecordBatch]:
        raise NotImplementedError()

    def tables(self) -> ReadIter[pyarrow.Table]:
        raise NotImplementedError()<|MERGE_RESOLUTION|>--- conflicted
+++ resolved
@@ -89,11 +89,7 @@
 
     @property
     def ndim(self) -> int:
-<<<<<<< HEAD
-        """The Number of Dimensions in this array."""
-=======
         """The number of dimensions in this array."""
->>>>>>> 3e2bafba
         return len(self.shape)
 
     @property
