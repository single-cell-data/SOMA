# Build and release configuration for the Python version of core SOMA.
# This lives at the root directory to save us lots of headaches with versioning.

[build-system]
requires = ["setuptools", "setuptools-scm", "wheel"]
build-backend = "setuptools.build_meta"

[project]
name = "somacore"
description = "Python-language API specification and base utilities for implementation of the SOMA system."
dynamic = ["version"]
readme = "./python-spec/README.md"
dependencies = [
  "anndata",
  "attrs>=22.1",
  "numba",
  "numpy>=1.21",
  "pandas",
  "pyarrow",
  # TODO: pyarrow >= 14.0.1 doesn't play well with some other PyPI packages
  # on Mac OS: https://github.com/apache/arrow/issues/42154
  # Remove this once we can specify a recent pyarrow.
  "pyarrow-hotfix",
  "scipy",
  "typing-extensions>=4.1", # For LiteralString (py3.11)
]
requires-python = "~=3.8"
urls = { repository = "https://github.com/single-cell-data/SOMA.git" }
classifiers = ["License :: OSI Approved :: MIT License"]

[project.optional-dependencies]
dev = ["black", "isort", "mypy~=1.0", "ruff", "pandas-stubs"]

[tool.setuptools]
packages.find.where = ["python-spec/src"]
package-data.somacore = ["py.typed"]

[tool.setuptools_scm]
write_to = "python-spec/src/somacore/_version.py"
# Keep Python executable package versioning separate from the spec and R impl
# by requiring `python-` at the start of the tag (e.g. `python-v1.2.3`).
tag_regex = '^python-(?P<version>[vV]?\d+(?:\.\d+){0,2}[^\+]*)(?:\+.*)?$'

[tool.ruff]
lint.extend-select = ["I"]
target-version = "py38"

[tool.ruff.lint.isort]
force-single-line = true
known-first-party = ["somacore"]
single-line-exclusions = ["typing", "typing_extensions"]

[tool.mypy]
check_untyped_defs = true
enable_error_code = ["ignore-without-code"]
warn_redundant_casts = true
python_version = 3.8
# We want to enable this but it won't work when running locally due to the
# presence of _version.py (which invalidates the ignore, which causes an error).
#
#     warn_unused_ignores = true

[[tool.mypy.overrides]]
# These dependencies do not currently have canonical type stubs.
<<<<<<< HEAD
module = ["anndata", "numba", "pandas", "pyarrow", "pyarrow.compute", "pyarrow_hotfix", "scipy"]
=======
module = ["anndata", "pyarrow", "pyarrow_hotfix", "scipy"]
>>>>>>> e5a28c6b
ignore_missing_imports = true<|MERGE_RESOLUTION|>--- conflicted
+++ resolved
@@ -62,9 +62,5 @@
 
 [[tool.mypy.overrides]]
 # These dependencies do not currently have canonical type stubs.
-<<<<<<< HEAD
-module = ["anndata", "numba", "pandas", "pyarrow", "pyarrow.compute", "pyarrow_hotfix", "scipy"]
-=======
-module = ["anndata", "pyarrow", "pyarrow_hotfix", "scipy"]
->>>>>>> e5a28c6b
+module = ["anndata", "pyarrow", "pyarrow.compute", "pyarrow_hotfix", "scipy"]
 ignore_missing_imports = true